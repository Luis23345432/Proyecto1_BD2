<<<<<<< HEAD
"""
Sistema de autenticación con JWT
- Hash de contraseñas con bcrypt
- Tokens JWT con expiración
- Dependency para proteger endpoints
"""

import os
=======
>>>>>>> 091409a3
from datetime import datetime, timedelta
from typing import Optional
from jose import JWTError, jwt
from passlib.context import CryptContext
from fastapi import Depends, HTTPException, status
from fastapi.security import HTTPBearer, HTTPAuthorizationCredentials

# ========================================
# CONFIGURACIÓN DE SEGURIDAD
# ========================================

# SECRET_KEY can be overridden via environment variable JWT_SECRET
SECRET_KEY = os.getenv(
    "JWT_SECRET",
    "d8f7a6b5c4e3f2a1b0c9d8e7f6a5b4c3d2e1f0a9b8c7d6e5f4a3b2c1d0e9f8a7",  # default for local/dev
)
ALGORITHM = "HS256"
ACCESS_TOKEN_EXPIRE_MINUTES = 30

# Contexto para hashear contraseñas
pwd_context = CryptContext(schemes=["bcrypt"], deprecated="auto")

# Security scheme para extraer el Bearer token
security = HTTPBearer()


# ========================================
# FUNCIONES DE HASHING
# ========================================

def verify_password(plain_password: str, hashed_password: str) -> bool:
    return pwd_context.verify(plain_password, hashed_password)


def get_password_hash(password: str) -> str:
    return pwd_context.hash(password)


# ========================================
# FUNCIONES JWT
# ========================================

def create_access_token(data: dict, expires_delta: Optional[timedelta] = None) -> str:
    to_encode = data.copy()

    if expires_delta:
        expire = datetime.utcnow() + expires_delta
    else:
        expire = datetime.utcnow() + timedelta(minutes=ACCESS_TOKEN_EXPIRE_MINUTES)

    to_encode.update({"exp": expire})
    encoded_jwt = jwt.encode(to_encode, SECRET_KEY, algorithm=ALGORITHM)
    return encoded_jwt


def decode_token(token: str) -> dict:
    try:
        payload = jwt.decode(token, SECRET_KEY, algorithms=[ALGORITHM])
        return payload
    except JWTError:
        raise HTTPException(
            status_code=status.HTTP_401_UNAUTHORIZED,
            detail="Could not validate credentials",
            headers={"WWW-Authenticate": "Bearer"},
        )


# ========================================
# DEPENDENCY PARA PROTEGER ENDPOINTS
# ========================================

async def get_current_user(
        credentials: HTTPAuthorizationCredentials = Depends(security)
) -> str:
    token = credentials.credentials
    payload = decode_token(token)

    username: str = payload.get("sub")
    if username is None:
        raise HTTPException(
            status_code=status.HTTP_401_UNAUTHORIZED,
            detail="Could not validate credentials",
            headers={"WWW-Authenticate": "Bearer"},
        )

    return username<|MERGE_RESOLUTION|>--- conflicted
+++ resolved
@@ -1,4 +1,3 @@
-<<<<<<< HEAD
 """
 Sistema de autenticación con JWT
 - Hash de contraseñas con bcrypt
@@ -7,8 +6,6 @@
 """
 
 import os
-=======
->>>>>>> 091409a3
 from datetime import datetime, timedelta
 from typing import Optional
 from jose import JWTError, jwt
